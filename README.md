<<<<<<< HEAD
# Agent IDE

An intelligent development environment for creating, managing, and executing AI agents.

## Overview

Agent IDE provides a comprehensive platform for developing AI agents with features including:

- **Agent Creation**: Visual and code-based agent development tools
- **Agent Management**: Organize and version your agents
- **Execution Environment**: Safe and monitored agent execution
- **Debugging Tools**: Debug and trace agent behavior
- **Integration**: Connect with various AI services and APIs

## Installation

```bash
pip install -e .
```

## Quick Start

1. Initialize a new agent project:
```bash
agent-ide init my-agent-project
```

2. Create a new agent:
```bash
agent-ide create-agent --name "MyAgent" --type "chat"
```

3. Run the IDE:
```bash
agent-ide serve
```

4. Open your browser to `http://localhost:8000` to access the web interface.

## Features

- **Web-based IDE**: Modern web interface for agent development
- **CLI Tools**: Command-line tools for automation and scripting
- **Agent Templates**: Pre-built templates for common agent types
- **Live Monitoring**: Real-time agent execution monitoring
- **Plugin System**: Extensible architecture for custom functionality

## Documentation

For detailed documentation, visit the [docs](./docs) directory or run:

```bash
agent-ide docs
```

## Development

To set up for development:

```bash
pip install -e .[dev]
pytest
```

## License

MIT License - see LICENSE file for details.
=======
# agent_ide

Simple, configuration-driven agent application inspired by [AI2Apps](https://arxiv.org/html/2404.04902v1).

See [docs/usage.md](docs/usage.md) for instructions on running the demo.
>>>>>>> 43975aa3
<|MERGE_RESOLUTION|>--- conflicted
+++ resolved
@@ -1,4 +1,4 @@
-<<<<<<< HEAD
+
 # Agent IDE
 
 An intelligent development environment for creating, managing, and executing AI agents.
@@ -66,10 +66,8 @@
 ## License
 
 MIT License - see LICENSE file for details.
-=======
 # agent_ide
 
 Simple, configuration-driven agent application inspired by [AI2Apps](https://arxiv.org/html/2404.04902v1).
 
-See [docs/usage.md](docs/usage.md) for instructions on running the demo.
->>>>>>> 43975aa3
+See [docs/usage.md](docs/usage.md) for instructions on running the demo.